--- conflicted
+++ resolved
@@ -114,18 +114,7 @@
         super().__init_subclass__(**kwargs)
         cls._instances = WeakValueDictionary()
 
-<<<<<<< HEAD
     def __init__(  # noqa: PLR0913
-=======
-
-<< << << < HEAD
-    def __init__(  # noqa: PLR0913
-== == ===def __init__(self, *args, **kwargs) -> None:
-        pass  # for backwards compatibility (don't break super().__init__ calls)
-
-    def _initialize(  # noqa: PLR0913
->> >> >> > 0d3d1cbd7830a436223d4e93712e7116237de86b
->>>>>>> 42ee7303
         self,
         lock_file: str | os.PathLike[str],
         timeout: float=-1,
