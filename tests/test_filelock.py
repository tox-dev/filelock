--- conflicted
+++ resolved
@@ -371,7 +371,21 @@
             pytest.fail("No warnings of stacklevel=2 matching.")
 
 
-<<<<<<< HEAD
+
+@pytest.mark.parametrize("lock_type", [FileLock, SoftFileLock])
+def test_context_decorator(lock_type: type[BaseFileLock], tmp_path: Path) -> None:
+    lock_path = tmp_path / "a"
+    lock = lock_type(str(lock_path))
+
+    @lock
+    def decorated_method() -> None:
+        assert lock.is_locked
+
+    assert not lock.is_locked
+    decorated_method()
+    assert not lock.is_locked
+
+
 @pytest.mark.skipif(sys.platform != "win32", reason="Tests behavior of UnixFileLock on Windows systems")
 def test_unix_lock_on_windows(tmp_path: Path) -> None:
     lock = UnixFileLock(str(tmp_path / "lockfile"))
@@ -401,18 +415,4 @@
         lock.acquire()
 
     with pytest.raises(NotImplementedError):
-        lock._release()
-=======
-@pytest.mark.parametrize("lock_type", [FileLock, SoftFileLock])
-def test_context_decorator(lock_type: type[BaseFileLock], tmp_path: Path) -> None:
-    lock_path = tmp_path / "a"
-    lock = lock_type(str(lock_path))
-
-    @lock
-    def decorated_method() -> None:
-        assert lock.is_locked
-
-    assert not lock.is_locked
-    decorated_method()
-    assert not lock.is_locked
->>>>>>> 46e4d0bb
+        lock._release()