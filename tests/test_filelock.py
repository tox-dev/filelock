--- conflicted
+++ resolved
@@ -3,11 +3,7 @@
 import sys
 import threading
 from contextlib import contextmanager
-<<<<<<< HEAD
-from pathlib import Path
-=======
 from pathlib import Path, PurePath
->>>>>>> 9196740d
 from stat import S_IMODE, S_IWGRP, S_IWOTH, S_IWUSR
 from types import TracebackType
 from typing import Callable, Iterator, Optional, Tuple, Type, Union
@@ -53,11 +49,6 @@
     assert [r.name for r in caplog.records] == ["filelock", "filelock", "filelock", "filelock"]
     assert logging.getLogger("filelock").level == logging.NOTSET
 
-    lock.acquire()
-    mode = oct(S_IMODE(os.stat(lock_path).st_mode))
-    assert mode == oct(0o660)
-    lock.release()
-
 
 @contextmanager
 def make_ro(path: Path) -> Iterator[None]:
